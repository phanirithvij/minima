--- conflicted
+++ resolved
@@ -44,17 +44,10 @@
  * @property {http.Handler} [handler] The single http.Handler built on chaining the whole middleware stack
  */
 type Router struct {
-<<<<<<< HEAD
 	notfound    Handler
 	handler     http.Handler
 	middlewares []func(http.Handler) http.Handler
 	routes      map[string]*tree
-=======
-	notfound      Handler
-	handler       http.Handler
-	middlewares   []func(http.Handler) http.Handler
-	routes        map[string]*Routes
->>>>>>> 9dbc796b
 }
 
 /**
@@ -103,7 +96,7 @@
  * @param {string} [path] The route path
  * @param {...Handler} [handler] The handler for the given route
  * @returns {*Router}
-*/
+ */
 func (r *Router) Get(path string, handler Handler) *Router {
 	r.Register("GET", path, handler)
 	return r
@@ -114,7 +107,7 @@
  * @param {string} [path] The route path
  * @param {...Handler} [handler] The handler for the given route
  * @returns {*Router}
-*/
+ */
 func (r *Router) Post(path string, handler Handler) *Router {
 	r.Register("POST", path, handler)
 	return r
@@ -125,7 +118,7 @@
  * @param {string} [path] The route path
  * @param {...Handler} [handler] The handler for the given route
  * @returns {*Router}
-*/
+ */
 func (r *Router) Put(path string, handler Handler) *Router {
 	r.Register("PUT", path, handler)
 	return r
@@ -136,7 +129,7 @@
  * @param {string} [path] The route path
  * @param {...Handler} [handler] The handler for the given route
  * @returns {*Router}
-*/
+ */
 func (r *Router) Patch(path string, handler Handler) {
 	r.Register("PATCH", path, handler)
 }
@@ -146,7 +139,7 @@
  * @param {string} [path] The route path
  * @param {...Handler} [handler] The handler for the given route
  * @returns {*Router}
-*/
+ */
 func (r *Router) Options(path string, handler Handler) *Router {
 	r.Register("OPTIONS", path, handler)
 	return r
@@ -157,7 +150,7 @@
  * @param {string} [path] The route path
  * @param {...Handler} [handler] The handler for the given route
  * @returns {*Router}
-*/
+ */
 func (r *Router) Head(path string, handler Handler) *Router {
 	r.Register("HEAD", path, handler)
 	return r
@@ -168,7 +161,7 @@
  * @param {string} [path] The route path
  * @param {...Handler} [handler] The handler for the given route
  * @returns {*Router}
-*/
+ */
 func (r *Router) Delete(path string, handler Handler) *Router {
 	r.Register("DELETE", path, handler)
 	return r
@@ -177,7 +170,7 @@
 /**
  * @info Returns all the routes in router
  * @returns {map[string][]*mux}
-*/
+ */
 func (r *Router) GetRouterRoutes() map[string]*tree {
 	return r.routes
 }
@@ -186,37 +179,13 @@
  * @info Appends all routes to core router instance
  * @param {Router} [Router] The router instance to append
  * @returns {Router}
-*/
+ */
 func (r *Router) UseRouter(Router *Router) {
 	rt := Router.GetRouterRoutes()
 	for method, tree := range rt {
 		r.routes[method].InsertMap(ToMap(tree))
 	}
-<<<<<<< HEAD
-}
-=======
-	return r
-}
-
-/**
- * @info Mounts router to a specific path
- * @param {string} [path] The route path
- * @param {*Router} [router] Minima router instance
- * @returns {*Router}
-*/
-func (r *Router) Mount(path string, Router *Router) *Router {
-	for t, v := range Router.GetRouterRoutes() {
-		for i, vl := range v.roots {
-			for _, handle := range vl {
-				r.Register(t, path+i, handle.function)
-			}
-		}
-	}
-	return r
-}
-
-
->>>>>>> 9dbc796b
+}
 
 /**
  * @info Injects net/http middleware to the stack
