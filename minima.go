package minima

/**
* Minima is a free and open source software under Mit license

Copyright (c) 2021 gominima

Permission is hereby granted, free of charge, to any person obtaining a copy
of this software and associated documentation files (the "Software"), to deal
in the Software without restriction, including without limitation the rights
to use, copy, modify, merge, publish, distribute, sublicense, and/or sell
copies of the Software, and to permit persons to whom the Software is
furnished to do so, subject to the following conditions:

The above copyright notice and this permission notice shall be included in all
copies or substantial portions of the Software.

THE SOFTWARE IS PROVIDED "AS IS", WITHOUT WARRANTY OF ANY KIND, EXPRESS OR
IMPLIED, INCLUDING BUT NOT LIMITED TO THE WARRANTIES OF MERCHANTABILITY,
FITNESS FOR A PARTICULAR PURPOSE AND NONINFRINGEMENT. IN NO EVENT SHALL THE
AUTHORS OR COPYRIGHT HOLDERS BE LIABLE FOR ANY CLAIM, DAMAGES OR OTHER
LIABILITY, WHETHER IN AN ACTION OF CONTRACT, TORT OR OTHERWISE, ARISING FROM,
OUT OF OR IN CONNECTION WITH THE SOFTWARE OR THE USE OR OTHER DEALINGS IN THE
SOFTWARE.

* Authors @apoorvcodes @megatank58
* Maintainers @Panquesito7 @savioxavier @Shubhaankar-Sharma @apoorvcodes @megatank58
* Thank you for showing interest in minima and for this beautiful community
*/

import (
	"context"
	"log"
	"net/http"
	"time"
)

/**
 * @info The framework structure
 * @property {*http.Server} [server] The net/http stock server
 * @property {bool} [started] Whether the server has started or not
 * @property {*time.Duration} [Timeout] The router's breathing time
 * @property {*Router} [router] The core router instance running with the server
 * @property {map[string]interface{}} [properties] The properties for the server instance
 * @property {*Config} [Config] The core config file for middlewares and router instances
 * @property {*time.Duration} [drain] The router's drain time
*/
type Minima struct {
	server     *http.Server
	started    bool
	Timeout    time.Duration
	router     *Router
	properties map[string]interface{}
	drain      time.Duration
}

/**
 * @info Make a new default minima instance
 * @example `
func main() {
	app := minima.New()

	app.Get("/", func(res *minima.Response, req *minima.Request) {
		res.Status(200).Send("Hello World")
	})

	app.Listen(":3000")
}
`
 * @returns {minima}
*/
func New() *Minima {
	return &Minima{
		drain:  0,
		router: NewRouter(),
	}
}

/**
 * @info Starts the actual http server
 * @param {string} [addr] The port for the server instance to run on
 * @returns {error}
*/
func (m *Minima) Listen(addr string) error {
	if m.started {
		log.Panicf("Minimia's instance is already running at %s.", m.server.Addr)
	}
	m.server = &http.Server{Addr: addr, Handler: m}
	m.started = true

	return m.server.ListenAndServe()
}

/**
 * @info Injects the actual minima server logic to http
 * @param {http.ResponseWriter} [w] The net/http response instance
 * @param {http.Request} [r] The net/http request instance
 * @returns {}
*/
func (m *Minima) ServeHTTP(w http.ResponseWriter, r *http.Request) {
	f, params := m.router.routes[r.Method].GetNode(r.URL.Path)

	if f != nil {
		handler := buildHandler(f.handler, params)
		if err := r.ParseForm(); err != nil {
			log.Printf("Error parsing form: %s", err)
			return
		}
		if m.router.handler != nil {
			m.router.handler.ServeHTTP(w, r)
		}
		handler.ServeHTTP(w, r)
	} else {
		if m.router.notfound != nil {
			buildHandler(m.router.notfound, nil).ServeHTTP(w, r)
		} else {
			w.Write([]byte("No matching route found"))
		}
	}
}

/**
 * @info Adds route with Get method
 * @param {string} [path] The route path
 * @param {...Handler} [handler] The handler for the given route
 * @returns {*minima}
*/
func (m *Minima) Get(path string, handler Handler) *Minima {

	m.router.Get(path, handler)
	return m
}

/**
 * @info Adds route with Put method
 * @param {string} [path] The route path
 * @param {...Handler} [handler] The handler for the given route
 * @returns {*minima}
*/
func (m *Minima) Put(path string, handler Handler) *Minima {
	m.router.Put(path, handler)
	return m
}

/**
 * @info Adds route with Options method
 * @param {string} [path] The route path
 * @param {...Handler} [handler] The handler for the given route
 * @returns {*minima}
*/
func (m *Minima) Options(path string, handler Handler) *Minima {
	m.router.Options(path, handler)
	return m
}

/**
 * @info Adds route with Head method
 * @param {string} [path] The route path
 * @param {...Handler} [handler] The handler for the given route
 * @returns {*minima}
*/
func (m *Minima) Head(path string, handler Handler) *Minima {
	m.router.Head(path, handler)
	return m
}

/**
 * @info Adds route with Delete method
 * @param {string} [path] The route path
 * @param {...Handler} [handler] The handler for the given route
 * @returns {*minima}
*/
func (m *Minima) Delete(path string, handler Handler) *Minima {
	m.router.Delete(path, handler)
	return m
}

/**
 * @info Adds route with Patch method
 * @param {string} [path] The route path
 * @param {...Handler} [handler] The handler for the given route
 * @returns {*minima}
*/
func (m *Minima) Patch(path string, handler Handler) *Minima {
	m.router.Patch(path, handler)
	return m
}

/**
 * @info Adds route with Post method
 * @param {string} [path] The route path
 * @param {...Handler} [handler] The handler for the given route
 * @returns {*minima}
*/
func (m *Minima) Post(path string, handler Handler) *Minima {
	m.router.Post(path, handler)
	return m
}

/**
 * @info Injects the NotFound handler to the minima instance
 * @param {Handler} [handler] Minima handler instance
 * @returns {*minima}
*/
func (m *Minima) NotFound(handler Handler) *Minima {
	m.router.NotFound(handler)
	return m
}

/**
 * @info Injects the routes from the router to core stack
 * @param {*Router} [router] Minima router instance
 * @returns {*minima}
*/
func (m *Minima) UseRouter(router *Router) *Minima {
	m.router.UseRouter(router)
	return m
}

/**
<<<<<<< HEAD
@info The drain timeout for the core instance
@param {time.Duration} [time] The time period for drain
@returns {*minima}
=======
 * @info Mounts router to a specific path
 * @param {string} [path] The route path
 * @param {*Router} [router] Minima router instance
 * @returns {*minima}
*/
func (m *Minima) Mount(path string, router *Router) *Minima {
	m.router.Mount(path, router)
	return m
}

/**
 * @info The drain timeout for the core instance
 * @param {time.Duration} [time] The time period for drain
 * @returns {*minima}
>>>>>>> 9dbc796b
*/
func (m *Minima) ShutdownTimeout(t time.Duration) *Minima {
	m.drain = t
	return m
}

/**
 * @info Shutdowns the core instance
 * @param {context.Context} [ctx] The context for shutdown
 * @returns {error}
*/
func (m *Minima) Shutdown(ctx context.Context) error {
	log.Println("Stopping the server")
	return m.server.Shutdown(ctx)
}

/**
 * @info Declares prop for core properties
 * @param {string} [key] Key for the prop
 * @param {interface{}} [value] Value of the prop
 * @returns {*minima}
*/
func (m *Minima) SetProp(key string, value interface{}) *Minima {
	m.properties[key] = value
	return m
}

/**
 * @info Gets prop from core properties
 * @param {string} [key] Key for the prop
 * @returns {interface{}}
*/
func (m *Minima) GetProp(key string) interface{} {
	return m.properties[key]
}



/**
 * @info Injects net/http middleware to the stack
 * @param {...http.HandlerFunc} [handler] The handler stack to append
 * @returns {}
 */
func (m *Minima) UseRaw(handler ...func(http.Handler) http.Handler) *Minima {
	m.router.use(handler...)
	return m
}

/**
 * @info Injects minima middleware to the stack
 * @param {Handler} [handler] The handler stack to append
 * @returns {}
 */
<<<<<<< HEAD
func (m *Minima) Use(handler Handler) *Minima {
	m.router.use(build(handler, nil))
=======
 func (m *Minima) Use(handler Handler) *Minima {
	m.router.use(Build(handler))
>>>>>>> 9dbc796b
	return m
}<|MERGE_RESOLUTION|>--- conflicted
+++ resolved
@@ -44,7 +44,7 @@
  * @property {map[string]interface{}} [properties] The properties for the server instance
  * @property {*Config} [Config] The core config file for middlewares and router instances
  * @property {*time.Duration} [drain] The router's drain time
-*/
+ */
 type Minima struct {
 	server     *http.Server
 	started    bool
@@ -80,7 +80,7 @@
  * @info Starts the actual http server
  * @param {string} [addr] The port for the server instance to run on
  * @returns {error}
-*/
+ */
 func (m *Minima) Listen(addr string) error {
 	if m.started {
 		log.Panicf("Minimia's instance is already running at %s.", m.server.Addr)
@@ -96,7 +96,7 @@
  * @param {http.ResponseWriter} [w] The net/http response instance
  * @param {http.Request} [r] The net/http request instance
  * @returns {}
-*/
+ */
 func (m *Minima) ServeHTTP(w http.ResponseWriter, r *http.Request) {
 	f, params := m.router.routes[r.Method].GetNode(r.URL.Path)
 
@@ -124,7 +124,7 @@
  * @param {string} [path] The route path
  * @param {...Handler} [handler] The handler for the given route
  * @returns {*minima}
-*/
+ */
 func (m *Minima) Get(path string, handler Handler) *Minima {
 
 	m.router.Get(path, handler)
@@ -136,7 +136,7 @@
  * @param {string} [path] The route path
  * @param {...Handler} [handler] The handler for the given route
  * @returns {*minima}
-*/
+ */
 func (m *Minima) Put(path string, handler Handler) *Minima {
 	m.router.Put(path, handler)
 	return m
@@ -147,7 +147,7 @@
  * @param {string} [path] The route path
  * @param {...Handler} [handler] The handler for the given route
  * @returns {*minima}
-*/
+ */
 func (m *Minima) Options(path string, handler Handler) *Minima {
 	m.router.Options(path, handler)
 	return m
@@ -158,7 +158,7 @@
  * @param {string} [path] The route path
  * @param {...Handler} [handler] The handler for the given route
  * @returns {*minima}
-*/
+ */
 func (m *Minima) Head(path string, handler Handler) *Minima {
 	m.router.Head(path, handler)
 	return m
@@ -169,7 +169,7 @@
  * @param {string} [path] The route path
  * @param {...Handler} [handler] The handler for the given route
  * @returns {*minima}
-*/
+ */
 func (m *Minima) Delete(path string, handler Handler) *Minima {
 	m.router.Delete(path, handler)
 	return m
@@ -180,7 +180,7 @@
  * @param {string} [path] The route path
  * @param {...Handler} [handler] The handler for the given route
  * @returns {*minima}
-*/
+ */
 func (m *Minima) Patch(path string, handler Handler) *Minima {
 	m.router.Patch(path, handler)
 	return m
@@ -191,7 +191,7 @@
  * @param {string} [path] The route path
  * @param {...Handler} [handler] The handler for the given route
  * @returns {*minima}
-*/
+ */
 func (m *Minima) Post(path string, handler Handler) *Minima {
 	m.router.Post(path, handler)
 	return m
@@ -201,7 +201,7 @@
  * @info Injects the NotFound handler to the minima instance
  * @param {Handler} [handler] Minima handler instance
  * @returns {*minima}
-*/
+ */
 func (m *Minima) NotFound(handler Handler) *Minima {
 	m.router.NotFound(handler)
 	return m
@@ -211,34 +211,17 @@
  * @info Injects the routes from the router to core stack
  * @param {*Router} [router] Minima router instance
  * @returns {*minima}
-*/
+ */
 func (m *Minima) UseRouter(router *Router) *Minima {
 	m.router.UseRouter(router)
 	return m
 }
 
 /**
-<<<<<<< HEAD
-@info The drain timeout for the core instance
-@param {time.Duration} [time] The time period for drain
-@returns {*minima}
-=======
- * @info Mounts router to a specific path
- * @param {string} [path] The route path
- * @param {*Router} [router] Minima router instance
- * @returns {*minima}
-*/
-func (m *Minima) Mount(path string, router *Router) *Minima {
-	m.router.Mount(path, router)
-	return m
-}
-
-/**
  * @info The drain timeout for the core instance
  * @param {time.Duration} [time] The time period for drain
  * @returns {*minima}
->>>>>>> 9dbc796b
-*/
+ */
 func (m *Minima) ShutdownTimeout(t time.Duration) *Minima {
 	m.drain = t
 	return m
@@ -248,7 +231,7 @@
  * @info Shutdowns the core instance
  * @param {context.Context} [ctx] The context for shutdown
  * @returns {error}
-*/
+ */
 func (m *Minima) Shutdown(ctx context.Context) error {
 	log.Println("Stopping the server")
 	return m.server.Shutdown(ctx)
@@ -259,7 +242,7 @@
  * @param {string} [key] Key for the prop
  * @param {interface{}} [value] Value of the prop
  * @returns {*minima}
-*/
+ */
 func (m *Minima) SetProp(key string, value interface{}) *Minima {
 	m.properties[key] = value
 	return m
@@ -269,12 +252,10 @@
  * @info Gets prop from core properties
  * @param {string} [key] Key for the prop
  * @returns {interface{}}
-*/
+ */
 func (m *Minima) GetProp(key string) interface{} {
 	return m.properties[key]
 }
-
-
 
 /**
  * @info Injects net/http middleware to the stack
@@ -291,12 +272,7 @@
  * @param {Handler} [handler] The handler stack to append
  * @returns {}
  */
-<<<<<<< HEAD
 func (m *Minima) Use(handler Handler) *Minima {
 	m.router.use(build(handler, nil))
-=======
- func (m *Minima) Use(handler Handler) *Minima {
-	m.router.use(Build(handler))
->>>>>>> 9dbc796b
 	return m
 }